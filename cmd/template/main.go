--- conflicted
+++ resolved
@@ -54,7 +54,6 @@
 		`)
 }
 
-<<<<<<< HEAD
 func AirTomlTemplate() []byte {
 	return []byte(
 		`
@@ -105,7 +104,7 @@
   clear_on_rebuild = false
   keep_scroll = true
         `)
-=======
+}
 func ReadmeTemplate() []byte {
 	return []byte(
 		`
@@ -144,5 +143,4 @@
 make clean
 ` + "```" + `
 	`)
->>>>>>> df725c13
 }