// Package program provides the
// main functionality of Blueprint
package program

import (
	"fmt"
	"html/template"
	"log"
	"os"
	"strings"

	tea "github.com/charmbracelet/bubbletea"
	tpl "github.com/melkeydev/go-blueprint/cmd/template"
	"github.com/melkeydev/go-blueprint/cmd/utils"
	"github.com/spf13/cobra"
)

// A Project contains the data for the project folder
// being created, and methods that help with that process
type Project struct {
	ProjectName  string
	Exit         bool
	AbsolutePath string
	ProjectType  string
	FrameworkMap map[string]Framework
}

// A Framework contains the name and templater for a
// given Framework
type Framework struct {
	packageName []string
	templater   Templater
}

// A Templater has the methods that help build the files
// in the Project folder, and is specific to a Framework
type Templater interface {
	Main() []byte
	Server() []byte
	Routes() []byte
}

var (
	chiPackage     = []string{"github.com/go-chi/chi/v5"}
	gorillaPackage = []string{"github.com/gorilla/mux"}
	routerPackage  = []string{"github.com/julienschmidt/httprouter"}
	ginPackage     = []string{"github.com/gin-gonic/gin"}
	fiberPackage   = []string{"github.com/gofiber/fiber/v2"}
	echoPackage    = []string{"github.com/labstack/echo/v4", "github.com/labstack/echo/v4/middleware"}

	cmdApiPath         = "cmd/api"
	internalServerPath = "internal/server"
)

// ExitCLI checks if the Project has been exited, and closes
// out of the CLI if it has
func (p *Project) ExitCLI(tprogram *tea.Program) {
	if p.Exit {
		// logo render here
		tprogram.ReleaseTerminal()
		os.Exit(1)
	}
}

// createFrameWorkMap adds the current supported
// Frameworks into a Project's FrameworkMap
func (p *Project) createFrameworkMap() {
	p.FrameworkMap["chi"] = Framework{
		packageName: chiPackage,
		templater:   tpl.ChiTemplates{},
	}

	p.FrameworkMap["standard library"] = Framework{
		packageName: []string{},
		templater:   tpl.StandardLibTemplate{},
	}

	p.FrameworkMap["gin"] = Framework{
		packageName: ginPackage,
		templater:   tpl.GinTemplates{},
	}

	p.FrameworkMap["fiber"] = Framework{
		packageName: fiberPackage,
		templater:   tpl.FiberTemplates{},
	}

	p.FrameworkMap["gorilla/mux"] = Framework{
		packageName: gorillaPackage,
		templater:   tpl.GorillaTemplates{},
	}

	p.FrameworkMap["httprouter"] = Framework{
		packageName: routerPackage,
		templater:   tpl.RouterTemplates{},
	}

	p.FrameworkMap["echo"] = Framework{
		packageName: echoPackage,
		templater:   tpl.EchoTemplates{},
	}
}

// CreateMainFile creates the project folders and files,
// and writes to them depending on the selected options
func (p *Project) CreateMainFile() error {
	// check if AbsolutePath exists
	if _, err := os.Stat(p.AbsolutePath); os.IsNotExist(err) {
		// create directory
		if err := os.Mkdir(p.AbsolutePath, 0754); err != nil {
			log.Printf("Could not create directory: %v", err)
			return err
		}
	}

<<<<<<< HEAD
	p.ProjectName = strings.TrimSpace(p.ProjectName)

	// First lets create a new director with the project name
=======
	// Create a new directory with the project name
>>>>>>> fd4a7a5f
	if _, err := os.Stat(fmt.Sprintf("%s/%s", p.AbsolutePath, p.ProjectName)); os.IsNotExist(err) {
		err := os.MkdirAll(fmt.Sprintf("%s/%s", p.AbsolutePath, p.ProjectName), 0751)
		if err != nil {
			log.Printf("Error creating root project directory %v\n", err)
			return err
		}
	}

	projectPath := fmt.Sprintf("%s/%s", p.AbsolutePath, p.ProjectName)

	// Create the map for our program
	p.createFrameworkMap()

	// Create go.mod
	err := utils.InitGoMod(p.ProjectName, projectPath)
	if err != nil {
		log.Printf("Could not initialize go.mod in new project %v\n", err)
		cobra.CheckErr(err)
	}

	// Install the correct package for the selected framework
	if p.ProjectType != "standard library" {
		err = utils.GoGetPackage(projectPath, p.FrameworkMap[p.ProjectType].packageName)
		if err != nil {
			log.Printf("Could not install go dependency for the chosen framework %v\n", err)
			cobra.CheckErr(err)
		}
	}

	err = p.CreatePath(cmdApiPath, projectPath)
	if err != nil {
		log.Printf("Error creating path: %s", projectPath)
		cobra.CheckErr(err)
		return err
	}

	err = p.CreateFileWithInjection(cmdApiPath, projectPath, "main.go", "main")
	if err != nil {
		cobra.CheckErr(err)
		return err
	}

	makeFile, err := os.Create(fmt.Sprintf("%s/Makefile", projectPath))
	if err != nil {
		cobra.CheckErr(err)
		return err
	}

	defer makeFile.Close()

	// inject makefile template
	makeFileTemplate := template.Must(template.New("makefile").Parse(string(tpl.MakeTemplate())))
	err = makeFileTemplate.Execute(makeFile, p)
	if err != nil {
		return err
	}

	readmeFile, err := os.Create(fmt.Sprintf("%s/README.md", projectPath))
	if err != nil {
		cobra.CheckErr(err)
		return err
	}

	defer readmeFile.Close()

	// inject readme template
	readmeFileTemplate := template.Must(template.New("readme").Parse(string(tpl.ReadmeTemplate())))
	err = readmeFileTemplate.Execute(readmeFile, p)
	if err != nil {
		return err
	}

	err = p.CreatePath(internalServerPath, projectPath)
	if err != nil {
		log.Printf("Error creating path: %s", internalServerPath)
		cobra.CheckErr(err)
		return err
	}

	err = p.CreateFileWithInjection(internalServerPath, projectPath, "server.go", "server")
	if err != nil {
		log.Printf("Error injecting server.go file: %v", err)
		cobra.CheckErr(err)
		return err
	}

	err = p.CreateFileWithInjection(internalServerPath, projectPath, "routes.go", "routes")
	if err != nil {
		log.Printf("Error injecting routes.go file: %v", err)
		cobra.CheckErr(err)
		return err
	}


    // Create .air.toml file
    airTomlFile, err := os.Create(fmt.Sprintf("%s/.air.toml", projectPath))
    if err != nil {
        cobra.CheckErr(err)
        return err
    }

    defer airTomlFile.Close()

    // inject air.toml template
    airTomlTemplate := template.Must(template.New("airtoml").Parse(string(tpl.AirTomlTemplate())))
    err = airTomlTemplate.Execute(airTomlFile, p)
    if err != nil {
        return err
    }

	err = utils.GoFmt(projectPath)
	if err != nil {
		log.Printf("Could not gofmt in new project %v\n", err)
		cobra.CheckErr(err)
	}

	return nil
}

// CreatePath creates the given directory in the projectPath
func (p *Project) CreatePath(pathToCreate string, projectPath string) error {
	if _, err := os.Stat(fmt.Sprintf("%s/%s", projectPath, pathToCreate)); os.IsNotExist(err) {
		err := os.MkdirAll(fmt.Sprintf("%s/%s", projectPath, pathToCreate), 0751)
		if err != nil {
			log.Printf("Error creating directory %v\n", err)
			return err
		}
	}

	return nil
}

// CreateFileWithInjection creates the given file at the
// project path, and injects the appropriate template
func (p *Project) CreateFileWithInjection(pathToCreate string, projectPath string, fileName string, methodName string) error {
	createdFile, err := os.Create(fmt.Sprintf("%s/%s/%s", projectPath, pathToCreate, fileName))
	if err != nil {
		return err
	}

	defer createdFile.Close()

	switch methodName {
	case "main":
		createdTemplate := template.Must(template.New(fileName).Parse(string(p.FrameworkMap[p.ProjectType].templater.Main())))
		err = createdTemplate.Execute(createdFile, p)
	case "server":
		createdTemplate := template.Must(template.New(fileName).Parse(string(p.FrameworkMap[p.ProjectType].templater.Server())))
		err = createdTemplate.Execute(createdFile, p)
	case "routes":
		createdTemplate := template.Must(template.New(fileName).Parse(string(p.FrameworkMap[p.ProjectType].templater.Routes())))
		err = createdTemplate.Execute(createdFile, p)
	}

	if err != nil {
		return err
	}

	return nil
}<|MERGE_RESOLUTION|>--- conflicted
+++ resolved
@@ -113,13 +113,9 @@
 		}
 	}
 
-<<<<<<< HEAD
 	p.ProjectName = strings.TrimSpace(p.ProjectName)
 
-	// First lets create a new director with the project name
-=======
 	// Create a new directory with the project name
->>>>>>> fd4a7a5f
 	if _, err := os.Stat(fmt.Sprintf("%s/%s", p.AbsolutePath, p.ProjectName)); os.IsNotExist(err) {
 		err := os.MkdirAll(fmt.Sprintf("%s/%s", p.AbsolutePath, p.ProjectName), 0751)
 		if err != nil {
@@ -213,22 +209,21 @@
 		return err
 	}
 
-
-    // Create .air.toml file
-    airTomlFile, err := os.Create(fmt.Sprintf("%s/.air.toml", projectPath))
-    if err != nil {
-        cobra.CheckErr(err)
-        return err
-    }
-
-    defer airTomlFile.Close()
-
-    // inject air.toml template
-    airTomlTemplate := template.Must(template.New("airtoml").Parse(string(tpl.AirTomlTemplate())))
-    err = airTomlTemplate.Execute(airTomlFile, p)
-    if err != nil {
-        return err
-    }
+	// Create .air.toml file
+	airTomlFile, err := os.Create(fmt.Sprintf("%s/.air.toml", projectPath))
+	if err != nil {
+		cobra.CheckErr(err)
+		return err
+	}
+
+	defer airTomlFile.Close()
+
+	// inject air.toml template
+	airTomlTemplate := template.Must(template.New("airtoml").Parse(string(tpl.AirTomlTemplate())))
+	err = airTomlTemplate.Execute(airTomlFile, p)
+	if err != nil {
+		return err
+	}
 
 	err = utils.GoFmt(projectPath)
 	if err != nil {
