// Package program provides the
// main functionality of Blueprint
package program

import (
	"bytes"
	"fmt"
	"html/template"
	"log"
	"os"
	"path/filepath"
	"strings"

	tea "github.com/charmbracelet/bubbletea"
	"github.com/melkeydev/go-blueprint/cmd/flags"
	tpl "github.com/melkeydev/go-blueprint/cmd/template"
	"github.com/melkeydev/go-blueprint/cmd/template/advanced"
	"github.com/melkeydev/go-blueprint/cmd/template/dbdriver"
	"github.com/melkeydev/go-blueprint/cmd/template/docker"
	"github.com/melkeydev/go-blueprint/cmd/template/framework"
	"github.com/melkeydev/go-blueprint/cmd/utils"
	"github.com/spf13/cobra"
)

// A Project contains the data for the project folder
// being created, and methods that help with that process
type Project struct {
	ProjectName       string
	Exit              bool
	AbsolutePath      string
	ProjectType       flags.Framework
	DBDriver          flags.Database
	Docker            flags.Database
	FrameworkMap      map[flags.Framework]Framework
	DBDriverMap       map[flags.Database]Driver
	DockerMap         map[flags.Database]Docker
	AdvancedOptions   map[string]bool
	AdvancedTemplates AdvancedTemplates
}

type AdvancedTemplates struct {
	TemplateRoutes  template.HTML
	TemplateImports template.HTML
}

// A Framework contains the name and templater for a
// given Framework
type Framework struct {
	packageName []string
	templater   Templater
}

type Driver struct {
	packageName []string
	templater   DBDriverTemplater
}

type Docker struct {
	packageName []string
	templater   DockerTemplater
}

// A Templater has the methods that help build the files
// in the Project folder, and is specific to a Framework
type Templater interface {
	Main() []byte
	Server() []byte
	Routes() []byte
	RoutesWithDB() []byte
	ServerWithDB() []byte
	TestHandler() []byte
	HtmxTemplRoutes() []byte
	HtmxTemplImports() []byte
}

type DBDriverTemplater interface {
	Service() []byte
	Env() []byte
}

type DockerTemplater interface {
	Docker() []byte
}

type WorkflowTemplater interface {
	Releaser() []byte
	Test() []byte
	ReleaserConfig() []byte
}

var (
	chiPackage     = []string{"github.com/go-chi/chi/v5"}
	gorillaPackage = []string{"github.com/gorilla/mux"}
	routerPackage  = []string{"github.com/julienschmidt/httprouter"}
	ginPackage     = []string{"github.com/gin-gonic/gin"}
	fiberPackage   = []string{"github.com/gofiber/fiber/v2"}
	echoPackage    = []string{"github.com/labstack/echo/v4", "github.com/labstack/echo/v4/middleware"}

	mysqlDriver     = []string{"github.com/go-sql-driver/mysql"}
	postgresDriver  = []string{"github.com/lib/pq"}
	sqlServerDriver = []string{"github.com/microsoft/go-mssqldb"}
	sqliteDriver    = []string{"github.com/mattn/go-sqlite3"}
	mongoDriver     = []string{"go.mongodb.org/mongo-driver"}

	godotenvPackage = []string{"github.com/joho/godotenv"}
	templPackage    = []string{"github.com/a-h/templ"}
)

const (
	root                 = "/"
	cmdApiPath           = "cmd/api"
	cmdWebPath           = "cmd/web"
	internalServerPath   = "internal/server"
	internalDatabasePath = "internal/database"
	gitHubActionPath     = ".github/workflows"
	testHandlerPath      = "tests"
)

// ExitCLI checks if the Project has been exited, and closes
// out of the CLI if it has
func (p *Project) ExitCLI(tprogram *tea.Program) {
	if p.Exit {
		// logo render here
		if err := tprogram.ReleaseTerminal(); err != nil {
			log.Fatal(err)
		}
		os.Exit(1)
	}
}

// createFrameWorkMap adds the current supported
// Frameworks into a Project's FrameworkMap
func (p *Project) createFrameworkMap() {
	p.FrameworkMap[flags.Chi] = Framework{
		packageName: chiPackage,
		templater:   framework.ChiTemplates{},
	}

	p.FrameworkMap[flags.StandardLibrary] = Framework{
		packageName: []string{},
		templater:   framework.StandardLibTemplate{},
	}

	p.FrameworkMap[flags.Gin] = Framework{
		packageName: ginPackage,
		templater:   framework.GinTemplates{},
	}

	p.FrameworkMap[flags.Fiber] = Framework{
		packageName: fiberPackage,
		templater:   framework.FiberTemplates{},
	}

	p.FrameworkMap[flags.GorillaMux] = Framework{
		packageName: gorillaPackage,
		templater:   framework.GorillaTemplates{},
	}

	p.FrameworkMap[flags.HttpRouter] = Framework{
		packageName: routerPackage,
		templater:   framework.RouterTemplates{},
	}

	p.FrameworkMap[flags.Echo] = Framework{
		packageName: echoPackage,
		templater:   framework.EchoTemplates{},
	}
}

func (p *Project) createDBDriverMap() {
	p.DBDriverMap[flags.MySql] = Driver{
		packageName: mysqlDriver,
		templater:   dbdriver.MysqlTemplate{},
	}
	p.DBDriverMap[flags.Postgres] = Driver{
		packageName: postgresDriver,
		templater:   dbdriver.PostgresTemplate{},
	}
	p.DBDriverMap[flags.SqlServer] = Driver{
		packageName: sqlServerDriver,
		templater:   dbdriver.SqlServerTemplate{},
	}
	p.DBDriverMap[flags.Sqlite] = Driver{
		packageName: sqliteDriver,
		templater:   dbdriver.SqliteTemplate{},
	}
	p.DBDriverMap[flags.Mongo] = Driver{
		packageName: mongoDriver,
		templater:   dbdriver.MongoTemplate{},
	}
}

func (p *Project) createDockerMap() {
	p.DockerMap = make(map[flags.Database]Docker)

	p.DockerMap[flags.MySql] = Docker{
		packageName: []string{},
		templater:   docker.MysqlDockerTemplate{},
	}
	p.DockerMap[flags.Postgres] = Docker{
		packageName: []string{},
		templater:   docker.PostgresDockerTemplate{},
	}
	p.DockerMap[flags.SqlServer] = Docker{
		packageName: []string{},
		templater:   docker.SqlServerDockerTemplate{},
	}
	p.DockerMap[flags.Mongo] = Docker{
		packageName: []string{},
		templater:   docker.MongoDockerTemplate{},
	}
}

// CreateMainFile creates the project folders and files,
// and writes to them depending on the selected options
func (p *Project) CreateMainFile() error {
	// check if AbsolutePath exists
	if _, err := os.Stat(p.AbsolutePath); os.IsNotExist(err) {
		// create directory
		if err := os.Mkdir(p.AbsolutePath, 0754); err != nil {
			log.Printf("Could not create directory: %v", err)
			return err
		}
	}

	p.ProjectName = strings.TrimSpace(p.ProjectName)

	// Create a new directory with the project name
	projectPath := filepath.Join(p.AbsolutePath, p.ProjectName)
	if _, err := os.Stat(projectPath); os.IsNotExist(err) {
		err := os.MkdirAll(projectPath, 0751)
		if err != nil {
			log.Printf("Error creating root project directory %v\n", err)
			return err
		}
	}

	// Create the map for our program
	p.createFrameworkMap()

	// Create go.mod
	err := utils.InitGoMod(p.ProjectName, projectPath)
	if err != nil {
		log.Printf("Could not initialize go.mod in new project %v\n", err)
		cobra.CheckErr(err)
	}

	// Install the correct package for the selected framework
	if p.ProjectType != flags.StandardLibrary {
		err = utils.GoGetPackage(projectPath, p.FrameworkMap[p.ProjectType].packageName)
		if err != nil {
			log.Printf("Could not install go dependency for the chosen framework %v\n", err)
			cobra.CheckErr(err)
		}
	}

	// Install the correct package for the selected driver
	if p.DBDriver != "none" {
		p.createDBDriverMap()
		err = utils.GoGetPackage(projectPath, p.DBDriverMap[p.DBDriver].packageName)
		if err != nil {
			log.Printf("Could not install go dependency for chosen driver %v\n", err)
			cobra.CheckErr(err)
		}

		err = p.CreatePath(internalDatabasePath, projectPath)
		if err != nil {
			log.Printf("Error creating path: %s", internalDatabasePath)
			cobra.CheckErr(err)
			return err
		}

		err = p.CreateFileWithInjection(internalDatabasePath, projectPath, "database.go", "database")
		if err != nil {
			log.Printf("Error injecting database.go file: %v", err)
			cobra.CheckErr(err)
			return err
		}
	}

	// Create correct docker compose for the selected driver
	if p.DBDriver != "none" {

		if p.DBDriver != "sqlite" {
			p.createDockerMap()
			p.Docker = p.DBDriver

			err = p.CreateFileWithInjection(root, projectPath, "docker-compose.yml", "db-docker")
			if err != nil {
				log.Printf("Error injecting docker-compose.yml file: %v", err)
				cobra.CheckErr(err)
				return err
			}
		} else {
			fmt.Println(" We are unable to create docker-compose.yml file for an SQLite database")
		}
	}

	// Install the godotenv package
	err = utils.GoGetPackage(projectPath, godotenvPackage)
	if err != nil {
		log.Printf("Could not install go dependency %v\n", err)
		cobra.CheckErr(err)
	}

	err = p.CreatePath(cmdApiPath, projectPath)
	if err != nil {
		log.Printf("Error creating path: %s", projectPath)
		cobra.CheckErr(err)
		return err
	}

	err = p.CreateFileWithInjection(cmdApiPath, projectPath, "main.go", "main")
	if err != nil {
		cobra.CheckErr(err)
		return err
	}

	err = p.CreatePath(testHandlerPath, projectPath)
	if err != nil {
		log.Printf("Error creating path: %s", projectPath)
		cobra.CheckErr(err)
		return err
	}
	// inject testhandler template
	err = p.CreateFileWithInjection(testHandlerPath, projectPath, "handler_test.go", "tests")
	if err != nil {
		cobra.CheckErr(err)
		return err
	}

	makeFile, err := os.Create(filepath.Join(projectPath, "Makefile"))
	if err != nil {
		cobra.CheckErr(err)
		return err
	}

	defer makeFile.Close()

	if p.DBDriver == "sqlite" || p.DBDriver == "none" {
		// inject makefile template
		makeFileTemplate := template.Must(template.New("makefile").Parse(string(framework.NonDbMakeFileTemplate())))
		err = makeFileTemplate.Execute(makeFile, p)
		if err != nil {
			return err
		}
	} else {
		// inject makefile template for database excluding sqlite
		makeFileTemplate := template.Must(template.New("makefile").Parse(string(framework.MakeTemplate())))
		err = makeFileTemplate.Execute(makeFile, p)
		if err != nil {
			return err
		}
	}

	readmeFile, err := os.Create(filepath.Join(projectPath, "README.md"))
	if err != nil {
		cobra.CheckErr(err)
		return err
	}
	defer readmeFile.Close()

	// inject readme template
	readmeFileTemplate := template.Must(template.New("readme").Parse(string(framework.ReadmeTemplate())))
	err = readmeFileTemplate.Execute(readmeFile, p)
	if err != nil {
		return err
	}

	err = p.CreatePath(internalServerPath, projectPath)
	if err != nil {
		log.Printf("Error creating path: %s", internalServerPath)
		cobra.CheckErr(err)
		return err
	}

	if p.AdvancedOptions["AddHTMXTempl"] {
		// create folders and hello world file
		err = p.CreatePath(cmdWebPath, projectPath)
		if err != nil {
			cobra.CheckErr(err)
			return err
		}
		helloTemplFile, err := os.Create(fmt.Sprintf("%s/%s/hello.templ", projectPath, cmdWebPath))
		if err != nil {
			cobra.CheckErr(err)
		}
		defer helloTemplFile.Close()

		//inject hello.templ template
		helloTemplTemplate := template.Must(template.New("hellotempl").Parse((string(advanced.HelloTemplTemplate()))))
		err = helloTemplTemplate.Execute(helloTemplFile, p)
		if err != nil {
			return err
		}

		baseTemplFile, err := os.Create(fmt.Sprintf("%s/%s/base.templ", projectPath, cmdWebPath))
		if err != nil {
			cobra.CheckErr(err)
		}
		defer baseTemplFile.Close()

		baseTemplTemplate := template.Must(template.New("basetempl").Parse((string(advanced.BaseTemplTemplate()))))
		err = baseTemplTemplate.Execute(baseTemplFile, p)
		if err != nil {
			return err
		}

		err = os.Mkdir(fmt.Sprintf("%s/%s/js", projectPath, cmdWebPath), 0755)
		if err != nil {
			cobra.CheckErr(err)
		}

		htmxMinJsFile, err := os.Create(fmt.Sprintf("%s/%s/js/htmx.min.js", projectPath, cmdWebPath))
		if err != nil {
			cobra.CheckErr(err)
		}
		defer htmxMinJsFile.Close()

		htmxMinJsTemplate := advanced.HtmxJSTemplate()
		err = os.WriteFile(fmt.Sprintf("%s/%s/js/htmx.min.js", projectPath, cmdWebPath), htmxMinJsTemplate, 0644)
		if err != nil {
			return err
		}

		efsFile, err := os.Create(fmt.Sprintf("%s/%s/efs.go", projectPath, cmdWebPath))
		if err != nil {
			cobra.CheckErr(err)
		}
		defer efsFile.Close()

		efsTemplate := template.Must(template.New("efs").Parse((string(advanced.EfsTemplate()))))
		err = efsTemplate.Execute(efsFile, p)
		if err != nil {
			return err
		}
		err = utils.GoGetPackage(projectPath, templPackage)
		if err != nil {
			log.Printf("Could not install go dependency %v\n", err)
			cobra.CheckErr(err)
		}

		helloGoFile, err := os.Create(fmt.Sprintf("%s/%s/hello.go", projectPath, cmdWebPath))
		if err != nil {
			cobra.CheckErr(err)
		}
		defer efsFile.Close()

		if p.ProjectType == "fiber" {
			helloGoTemplate := template.Must(template.New("efs").Parse((string(advanced.HelloFiberGoTemplate()))))
			err = helloGoTemplate.Execute(helloGoFile, p)
			if err != nil {
				return err
			}
			err = utils.GoGetPackage(projectPath, []string{"github.com/gofiber/fiber/v2/middleware/adaptor"})
			if err != nil {
				log.Printf("Could not install go dependency %v\n", err)
				cobra.CheckErr(err)
			}
			if err != nil {
				log.Printf("Could not install go dependency %v\n", err)
				cobra.CheckErr(err)
			}
		} else {
			helloGoTemplate := template.Must(template.New("efs").Parse((string(advanced.HelloGoTemplate()))))
			err = helloGoTemplate.Execute(helloGoFile, p)
			if err != nil {
				return err
			}
		}

		p.CreateHtmxTemplates()
	}

	// Create .github/workflows folder and inject release.yml and go-test.yml
	if p.AdvancedOptions["GitHubAction"] {
		err = p.CreatePath(gitHubActionPath, projectPath)
		if err != nil {
			log.Printf("Error creating path: %s", gitHubActionPath)
			cobra.CheckErr(err)
			return err
		}

		err = p.CreateFileWithInjection(gitHubActionPath, projectPath, "release.yml", "releaser")
		if err != nil {
			log.Printf("Error injecting release.yml file: %v", err)
			cobra.CheckErr(err)
			return err
		}

		err = p.CreateFileWithInjection(gitHubActionPath, projectPath, "go-test.yml", "go-test")
		if err != nil {
			log.Printf("Error injecting go-test.yml file: %v", err)
			cobra.CheckErr(err)
			return err
		}

		err = p.CreateFileWithInjection(root, projectPath, ".goreleaser.yml", "releaser-config")
		if err != nil {
			log.Printf("Error injecting .goreleaser.yml file: %v", err)
			cobra.CheckErr(err)
			return err
		}
	}

	if p.DBDriver != "none" {
		err = p.CreateFileWithInjection(internalServerPath, projectPath, "routes.go", "routesWithDB")
		if err != nil {
			log.Printf("Error injecting routes.go file: %v", err)
			cobra.CheckErr(err)
			return err
		}
		err = p.CreateFileWithInjection(internalServerPath, projectPath, "server.go", "serverWithDB")
		if err != nil {
			log.Printf("Error injecting server.go file: %v", err)
			cobra.CheckErr(err)
			return err
		}
	} else {
		err = p.CreateFileWithInjection(internalServerPath, projectPath, "routes.go", "routes")
		if err != nil {
			log.Printf("Error injecting routes.go file: %v", err)
			cobra.CheckErr(err)
			return err
		}
		err = p.CreateFileWithInjection(internalServerPath, projectPath, "server.go", "server")
		if err != nil {
			log.Printf("Error injecting server.go file: %v", err)
			cobra.CheckErr(err)
			return err
		}
	}

	err = p.CreateFileWithInjection(root, projectPath, ".env", "env")
	if err != nil {
		log.Printf("Error injecting .env file: %v", err)
		cobra.CheckErr(err)
		return err
	}

	// Initialize git repo
	err = utils.ExecuteCmd("git", []string{"init"}, projectPath)
	if err != nil {
		log.Printf("Error initializing git repo: %v", err)
		cobra.CheckErr(err)
		return err
	}
	// Create gitignore
	gitignoreFile, err := os.Create(filepath.Join(projectPath, ".gitignore"))
	if err != nil {
		cobra.CheckErr(err)
		return err
	}
	defer gitignoreFile.Close()

	// inject gitignore template
	gitignoreTemplate := template.Must(template.New(".gitignore").Parse(string(framework.GitIgnoreTemplate())))
	err = gitignoreTemplate.Execute(gitignoreFile, p)
	if err != nil {
		return err
	}

	// Create .air.toml file
	airTomlFile, err := os.Create(filepath.Join(projectPath, ".air.toml"))
	if err != nil {
		cobra.CheckErr(err)
		return err
	}

	defer airTomlFile.Close()

	// inject air.toml template
	airTomlTemplate := template.Must(template.New("airtoml").Parse(string(framework.AirTomlTemplate())))
	err = airTomlTemplate.Execute(airTomlFile, p)
	if err != nil {
		return err
	}

	err = utils.GoTidy(projectPath)
	if err != nil {
		log.Printf("Could not go tidy in new project %v\n", err)
		cobra.CheckErr(err)
	}

	err = utils.GoFmt(projectPath)
	if err != nil {
		log.Printf("Could not gofmt in new project %v\n", err)
		cobra.CheckErr(err)
		return err
	}
	// Git add files
	err = utils.ExecuteCmd("git", []string{"add", "."}, projectPath)
	if err != nil {
		log.Printf("Error adding files to git repo: %v", err)
		cobra.CheckErr(err)
		return err
	}
	// Git commit files
	err = utils.ExecuteCmd("git", []string{"commit", "-m", "Initial commit"}, projectPath)
	if err != nil {
		log.Printf("Error committing files to git repo: %v", err)
		cobra.CheckErr(err)
		return err
	}
<<<<<<< HEAD

	// Git add files
	err = utils.ExecuteCmd("git", []string{"add", "."}, projectPath)
	if err != nil {
		log.Printf("Error adding files to git repo: %v", err)
		cobra.CheckErr(err)
		return err
	}
	// Git commit files
	err = utils.ExecuteCmd("git", []string{"commit", "-m", "Initial commit"}, projectPath)
	if err != nil {
		log.Printf("Error committing files to git repo: %v", err)
		cobra.CheckErr(err)
		return err
	}
=======
>>>>>>> 9553a94f
	return nil
}

// CreatePath creates the given directory in the projectPath
func (p *Project) CreatePath(pathToCreate string, projectPath string) error {
	path := filepath.Join(projectPath, pathToCreate)
	if _, err := os.Stat(path); os.IsNotExist(err) {
		err := os.MkdirAll(path, 0751)
		if err != nil {
			log.Printf("Error creating directory %v\n", err)
			return err
		}
	}

	return nil
}

// CreateFileWithInjection creates the given file at the
// project path, and injects the appropriate template
func (p *Project) CreateFileWithInjection(pathToCreate string, projectPath string, fileName string, methodName string) error {
	createdFile, err := os.Create(filepath.Join(projectPath, pathToCreate, fileName))
	if err != nil {
		return err
	}

	defer createdFile.Close()

	switch methodName {
	case "main":
		createdTemplate := template.Must(template.New(fileName).Parse(string(p.FrameworkMap[p.ProjectType].templater.Main())))
		err = createdTemplate.Execute(createdFile, p)
	case "server":
		createdTemplate := template.Must(template.New(fileName).Parse(string(p.FrameworkMap[p.ProjectType].templater.Server())))
		err = createdTemplate.Execute(createdFile, p)
	case "serverWithDB":
		createdTemplate := template.Must(template.New(fileName).Parse(string(p.FrameworkMap[p.ProjectType].templater.ServerWithDB())))
		err = createdTemplate.Execute(createdFile, p)
	case "routes":
		routeFileBytes := p.FrameworkMap[p.ProjectType].templater.Routes()
		createdTemplate := template.Must(template.New(fileName).Parse(string(routeFileBytes)))
		err = createdTemplate.Execute(createdFile, p)
	case "releaser":
		createdTemplate := template.Must(template.New(fileName).Parse(string(advanced.Releaser())))
		err = createdTemplate.Execute(createdFile, p)
	case "go-test":
		createdTemplate := template.Must(template.New(fileName).Parse(string(advanced.Test())))
		err = createdTemplate.Execute(createdFile, p)
	case "releaser-config":
		createdTemplate := template.Must(template.New(fileName).Parse(string(advanced.ReleaserConfig())))
		err = createdTemplate.Execute(createdFile, p)
	case "routesWithDB":
		createdTemplate := template.Must(template.New(fileName).Parse(string(p.FrameworkMap[p.ProjectType].templater.RoutesWithDB())))
		err = createdTemplate.Execute(createdFile, p)
	case "database":
		createdTemplate := template.Must(template.New(fileName).Parse(string(p.DBDriverMap[p.DBDriver].templater.Service())))
		err = createdTemplate.Execute(createdFile, p)
	case "db-docker":
		createdTemplate := template.Must(template.New(fileName).Parse(string(p.DockerMap[p.Docker].templater.Docker())))
		err = createdTemplate.Execute(createdFile, p)
	case "tests":
		createdTemplate := template.Must(template.New(fileName).Parse(string(p.FrameworkMap[p.ProjectType].templater.TestHandler())))
		err = createdTemplate.Execute(createdFile, p)
	case "env":
		if p.DBDriver != "none" {

			envBytes := [][]byte{
				tpl.GlobalEnvTemplate(),
				p.DBDriverMap[p.DBDriver].templater.Env(),
			}
			createdTemplate := template.Must(template.New(fileName).Parse(string(bytes.Join(envBytes, []byte("\n")))))
			err = createdTemplate.Execute(createdFile, p)

		} else {
			createdTemplate := template.Must(template.New(fileName).Parse(string(tpl.GlobalEnvTemplate())))
			err = createdTemplate.Execute(createdFile, p)
		}
	}

	if err != nil {
		return err
	}

	return nil
}

func (p *Project) CreateHtmxTemplates() {
	routesPlaceHolder := ""
	importsPlaceHolder := ""
	if p.AdvancedOptions["AddHTMXTempl"] {
		routesPlaceHolder += string(p.FrameworkMap[p.ProjectType].templater.HtmxTemplRoutes())
		importsPlaceHolder += string(p.FrameworkMap[p.ProjectType].templater.HtmxTemplImports())
	}

	routeTmpl, err := template.New("routes").Parse(routesPlaceHolder)
	if err != nil {
		log.Fatal(err)
	}
	importTmpl, err := template.New("imports").Parse(importsPlaceHolder)
	if err != nil {
		log.Fatal(err)
	}
	var routeBuffer bytes.Buffer
	var importBuffer bytes.Buffer
	err = routeTmpl.Execute(&routeBuffer, p)
	if err != nil {
		log.Fatal(err)
	}
	err = importTmpl.Execute(&importBuffer, p)
	if err != nil {
		log.Fatal(err)
	}
	p.AdvancedTemplates.TemplateRoutes = template.HTML(routeBuffer.String())
	p.AdvancedTemplates.TemplateImports = template.HTML(importBuffer.String())
}<|MERGE_RESOLUTION|>--- conflicted
+++ resolved
@@ -602,24 +602,7 @@
 		cobra.CheckErr(err)
 		return err
 	}
-<<<<<<< HEAD
-
-	// Git add files
-	err = utils.ExecuteCmd("git", []string{"add", "."}, projectPath)
-	if err != nil {
-		log.Printf("Error adding files to git repo: %v", err)
-		cobra.CheckErr(err)
-		return err
-	}
-	// Git commit files
-	err = utils.ExecuteCmd("git", []string{"commit", "-m", "Initial commit"}, projectPath)
-	if err != nil {
-		log.Printf("Error committing files to git repo: %v", err)
-		cobra.CheckErr(err)
-		return err
-	}
-=======
->>>>>>> 9553a94f
+
 	return nil
 }
 
