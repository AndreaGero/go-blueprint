--- conflicted
+++ resolved
@@ -59,11 +59,7 @@
 	Routes() []byte
 	RoutesWithDB() []byte
 	ServerWithDB() []byte
-<<<<<<< HEAD
 	TestHandler() []byte
-=======
-    	TestHandler() []byte
->>>>>>> f8218ce5
 }
 
 type DBDriverTemplater interface {
@@ -97,11 +93,7 @@
 	cmdApiPath           = "cmd/api"
 	internalServerPath   = "internal/server"
 	internalDatabasePath = "internal/database"
-<<<<<<< HEAD
 	testHandlerPath      = "tests"
-=======
-    	testHandlerPath      = "tests"
->>>>>>> f8218ce5
 )
 
 // ExitCLI checks if the Project has been exited, and closes
@@ -484,21 +476,15 @@
 	case "database":
 		createdTemplate := template.Must(template.New(fileName).Parse(string(p.DBDriverMap[p.DBDriver].templater.Service())))
 		err = createdTemplate.Execute(createdFile, p)
-<<<<<<< HEAD
 	case "tests":
 		createdTemplate := template.Must(template.New(fileName).Parse(string(p.FrameworkMap[p.ProjectType].templater.TestHandler())))
 		err = createdTemplate.Execute(createdFile, p)
-=======
 	case "db-docker":
 		createdTemplate := template.Must(template.New(fileName).Parse(string(p.DockerMap[p.Docker].templater.Docker())))
 		err = createdTemplate.Execute(createdFile, p)
-	case "tests":
-    		createdTemplate := template.Must(template.New(fileName).Parse(string(p.FrameworkMap[p.ProjectType].templater.TestHandler())))
-    		err = createdTemplate.Execute(createdFile, p)
 	case "env-example":
-    		createdTemplate := template.Must(template.New(fileName).Parse(string(p.DBDriverMap[p.DBDriver].templater.EnvExample())))
-    		err = createdTemplate.Execute(createdFile, p)
->>>>>>> f8218ce5
+    createdTemplate := template.Must(template.New(fileName).Parse(string(p.DBDriverMap[p.DBDriver].templater.EnvExample())))
+    err = createdTemplate.Execute(createdFile, p)
 	case "env":
 		if p.DBDriver != "none" {
 
